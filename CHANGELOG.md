--- conflicted
+++ resolved
@@ -9,16 +9,14 @@
 
 ### Added
 
-<<<<<<< HEAD
 * Added `BRep.trim` as in-place variation of `slice`.
 
 ### Changed
 
+* Added `compas_occ.geometry.OCCCurve.parameter_at_distance`.
 * Changed `compas_occ.brep.BRep` to be a pluggin for `compas.geometry.Brep`.
 * Renamed `BRep.occ_shape` to `native_brep` for compatibility with `RhinoBrep`.
 * Fixed the error when calling `BRep.frame`.
-=======
-* Added `compas_occ.geometry.OCCCurve.parameter_at_distance`.
 
 ### Changed
 
@@ -32,7 +30,6 @@
 ### Changed
 
 * Fixed bug in generation of tessellation mesh.
->>>>>>> bfd26000
 
 ### Removed
 
